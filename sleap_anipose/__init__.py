--- conflicted
+++ resolved
@@ -4,8 +4,4 @@
 
 # Define package version.
 # This is read dynamically by setuptools in setup.cfg to determine the release version.
-<<<<<<< HEAD
 __version__ = "0.0.8"
-=======
-__version__ = "0.0.7"
->>>>>>> 8f1b9eac
